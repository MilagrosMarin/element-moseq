FROM python:3.9-slim@sha256:5f0192a4f58a6ce99f732fe05e3b3d00f12ae62e183886bca3ebe3d202686c7f

ENV PATH /usr/local/bin:$PATH
ENV PYTHON_VERSION 3.9.17

RUN \
    adduser --system --disabled-password --shell /bin/bash vscode && \
    # install docker
    apt-get update && \
    apt-get install ca-certificates curl gnupg lsb-release -y && \
    mkdir -m 0755 -p /etc/apt/keyrings && \
    curl -fsSL https://download.docker.com/linux/debian/gpg | gpg --dearmor -o /etc/apt/keyrings/docker.gpg && \
    echo "deb [arch=$(dpkg --print-architecture) signed-by=/etc/apt/keyrings/docker.gpg] https://download.docker.com/linux/debian $(lsb_release -cs) stable" | tee /etc/apt/sources.list.d/docker.list > /dev/null && \
    apt-get update && \
    apt-get install docker-ce docker-ce-cli containerd.io docker-buildx-plugin docker-compose-plugin -y && \
    usermod -aG docker vscode && \
    apt-get clean

RUN \
    # dev setup
    apt update && \
    apt-get install sudo git bash-completion graphviz default-mysql-client s3fs procps -y && \
    usermod -aG sudo vscode && \
    echo '%sudo ALL=(ALL) NOPASSWD:ALL' >> /etc/sudoers && \
    pip install --no-cache-dir --upgrade black pip nbconvert && \
    echo '. /etc/bash_completion' >> /home/vscode/.bashrc && \
    echo 'export PS1="\[\e[32;1m\]\u\[\e[m\]@\[\e[34;1m\]\H\[\e[m\]:\[\e[33;1m\]\w\[\e[m\]$ "' >> /home/vscode/.bashrc && \
    apt-get clean

COPY ./ /tmp/element-moseq/

RUN \
    # pipeline dependencies
    apt-get update && \
<<<<<<< HEAD
    apt-get install -y gcc ffmpeg graphviz && \
    pip install --no-cache-dir -e /tmp/element-moseq[elements] && \
=======
    apt-get install gcc g++ ffmpeg -y && \
    pip install "jax[cpu]==0.3.22" -f https://storage.googleapis.com/jax-releases/jax_releases.html && \
    pip install --no-cache-dir -e /tmp/element-moseq[elements,kpms_default] && \
>>>>>>> 4b71c99c
    # clean up
    rm -rf /tmp/element-moseq/ && \
    apt-get clean

ENV DJ_HOST fakeservices.datajoint.io
ENV DJ_USER root
ENV DJ_PASS simple

#ENV DATA_MOUNTPOINT /workspaces/element-moseq/example_data
#ENV DLC_ROOT_DATA_DIR $DATA_MOUNTPOINT/inbox
#ENV DLC_PROCESSED_DATA_DIR $DATA_MOUNTPOINT/outbox
ENV DATABASE_PREFIX neuro_

USER vscode
CMD bash -c "sudo rm /var/run/docker.pid; sudo dockerd"

ENV LD_LIBRARY_PATH="/lib:/opt/conda/lib"<|MERGE_RESOLUTION|>--- conflicted
+++ resolved
@@ -32,14 +32,9 @@
 RUN \
     # pipeline dependencies
     apt-get update && \
-<<<<<<< HEAD
-    apt-get install -y gcc ffmpeg graphviz && \
-    pip install --no-cache-dir -e /tmp/element-moseq[elements] && \
-=======
     apt-get install gcc g++ ffmpeg -y && \
     pip install "jax[cpu]==0.3.22" -f https://storage.googleapis.com/jax-releases/jax_releases.html && \
     pip install --no-cache-dir -e /tmp/element-moseq[elements,kpms_default] && \
->>>>>>> 4b71c99c
     # clean up
     rm -rf /tmp/element-moseq/ && \
     apt-get clean
